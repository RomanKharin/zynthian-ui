#!/usr/bin/python3
# -*- coding: utf-8 -*-
#******************************************************************************
# ZYNTHIAN PROJECT: Zynthian GUI
#
# Main Class and Program for Zynthian GUI
#
# Copyright (C) 2015-2016 Fernando Moyano <jofemodo@zynthian.org>
#
#******************************************************************************
#
# This program is free software; you can redistribute it and/or
# modify it under the terms of the GNU General Public License as
# published by the Free Software Foundation; either version 2 of
# the License, or any later version.
#
# This program is distributed in the hope that it will be useful,
# but WITHOUT ANY WARRANTY; without even the implied warranty of
# MERCHANTABILITY or FITNESS FOR A PARTICULAR PURPOSE. See the
# GNU General Public License for more details.
#
# For a full copy of the GNU General Public License see the LICENSE.txt file.
#
#******************************************************************************

import os
import sys
import copy
import liblo
import signal
#import psutil
#import alsaseq
import logging
import threading
from time import sleep
from os.path import isfile
from datetime import datetime
from threading  import Thread, Lock
from subprocess import check_output
from ctypes import c_float

# Zynthian specific modules
import zynconf
import zynautoconnect
from jackpeak import *
from jackpeak.jackpeak import lib_jackpeak, lib_jackpeak_init
from zyncoder import *
from zyncoder.zyncoder import lib_zyncoder, lib_zyncoder_init
from zyngine import zynthian_zcmidi
from zyngine import zynthian_midi_filter
from zyngine import zynthian_engine_transport
from zyngui import zynthian_gui_config
from zyngui.zynthian_gui_controller import zynthian_gui_controller
from zyngui.zynthian_gui_selector import zynthian_gui_selector
from zyngui.zynthian_gui_admin import zynthian_gui_admin
from zyngui.zynthian_gui_info import zynthian_gui_info
from zyngui.zynthian_gui_snapshot import zynthian_gui_snapshot
from zyngui.zynthian_gui_layer import zynthian_gui_layer
from zyngui.zynthian_gui_layer_options import zynthian_gui_layer_options
from zyngui.zynthian_gui_engine import zynthian_gui_engine
from zyngui.zynthian_gui_midi_chan import zynthian_gui_midi_chan
from zyngui.zynthian_gui_midi_cc import zynthian_gui_midi_cc
from zyngui.zynthian_gui_transpose import zynthian_gui_transpose
from zyngui.zynthian_gui_audio_out import zynthian_gui_audio_out
from zyngui.zynthian_gui_bank import zynthian_gui_bank
from zyngui.zynthian_gui_preset import zynthian_gui_preset
from zyngui.zynthian_gui_control import zynthian_gui_control
from zyngui.zynthian_gui_control_xy import zynthian_gui_control_xy
from zyngui.zynthian_gui_midi_profile import zynthian_gui_midi_profile
from zyngui.zynthian_gui_zs3_learn import zynthian_gui_zs3_learn
from zyngui.zynthian_gui_zs3_options import zynthian_gui_zs3_options
from zyngui.zynthian_gui_confirm import zynthian_gui_confirm
from zyngui.zynthian_gui_keybinding import zynthian_gui_keybinding
from zyngui.zynthian_gui_main import zynthian_gui_main
from zyngui.zynthian_gui_audio_recorder import zynthian_gui_audio_recorder
from zyngui.zynthian_gui_midi_recorder import zynthian_gui_midi_recorder
from zyngui.zynthian_gui_autoeq import zynthian_gui_autoeq
from zyngui.zynthian_gui_stepsequencer import zynthian_gui_stepsequencer

#from zyngui.zynthian_gui_control_osc_browser import zynthian_gui_osc_browser

#-------------------------------------------------------------------------------
# Zynthian Main GUI Class
#-------------------------------------------------------------------------------

class zynthian_gui:

	screens_sequence = ("main","layer","bank","preset","control")

	note2cuia = {
		"0": "POWER_OFF",
		"1": "REBOOT",
		"2": "RESTART_UI",
		"3": "RELOAD_MIDI_CONFIG",
		"4": "RELOAD_KEY_BINDING",

		"10": "ALL_NOTES_OFF",
		"11": "ALL_SOUNDS_OFF",
		"12": "ALL_OFF",

		"23": "TOGGLE_AUDIO_RECORD",
		"24": "START_AUDIO_RECORD",
		"25": "STOP_AUDIO_RECORD",
		"26": "TOGGLE_AUDIO_PLAY",
		"27": "START_AUDIO_PLAY",
		"28": "STOP_AUDIO_PLAY",

		"35": "TOGGLE_MIDI_RECORD",
		"36": "START_MIDI_RECORD",
		"37": "STOP_MIDI_RECORD",
		"38": "TOGGLE_MIDI_PLAY",
		"39": "START_MIDI_PLAY",
		"40": "STOP_MIDI_PLAY",

		"51": "SELECT",
		"52": "SELECT_UP",
		"53": "SELECT_DOWN", 

		"64": "SWITCH_BACK_SHORT",
		"63": "SWITCH_BACK_BOLD",
		"62": "SWITCH_BACK_LONG",
		"65": "SWITCH_SELECT_SHORT",
		"66": "SWITCH_SELECT_BOLD",
		"67": "SWITCH_SELECT_LONG",
		"60": "SWITCH_LAYER_SHORT",
		"61": "SWITCH_LAYER_BOLD",
		"59": "SWITCH_LAYER_LONG",
		"71": "SWITCH_SNAPSHOT_SHORT",
		"72": "SWITCH_SNAPSHOT_BOLD",
		"73": "SWITCH_SNAPSHOT_LONG",

		"80": "SCREEN_ADMIN",
		"81": "SCREEN_LAYER",
		"82": "SCREEN_BANK",
		"83": "SCREEN_PRESET",
		"84": "SCREEN_CONTROL",

		"90": "MODAL_SNAPSHOT_LOAD",
		"91": "MODAL_SNAPSHOT_SAVE",
		"92": "MODAL_AUDIO_RECORDER",
		"93": "MODAL_MIDI_RECORDER",
		"94": "MODAL_ALSA_MIXER",
		"95": "MODAL_STEPSEQ"
	}

	def __init__(self):
		self.zynmidi = None
		self.screens = {}
		self.active_screen = None
		self.modal_screen = None
		self.curlayer = None
		self._curlayer = None

		self.dtsw = []
		self.polling = False

		self.loading = 0
		self.loading_thread = None
		self.zyncoder_thread = None
		self.zynread_wait_flag = False
		self.zynswitch_defered_event = None
		self.exit_flag = False
		self.exit_code = 0

		self.midi_filter_script = None;
		self.midi_learn_mode = False
		self.midi_learn_zctrl = None

		self.status_info = {}
		self.status_counter = 0

		self.zynautoconnect_audio_flag = False
		self.zynautoconnect_midi_flag = False

		# Create Lock object to avoid concurrence problems
		self.lock = Lock();

		# Load keyboard binding map
		zynthian_gui_keybinding.getInstance().load()
		
		# Initialize peakmeter audio monitor if needed
		if not zynthian_gui_config.show_cpu_status:
			try:
				global lib_jackpeak
				lib_jackpeak = lib_jackpeak_init()
				lib_jackpeak.setDecay(c_float(0.2))
				lib_jackpeak.setHoldCount(10)
			except Exception as e:
				logging.error("ERROR initializing jackpeak: %s" % e)

		# Initialize Controllers (Rotary & Switches) & MIDI-router
		try:
			global lib_zyncoder
			#Init Zyncoder Library
			lib_zyncoder_init()
			lib_zyncoder=zyncoder.get_lib_zyncoder()
			self.zynmidi=zynthian_zcmidi()
			#Init Switches
			self.zynswitches_init()
			self.zynswitches_midi_setup()
		except Exception as e:
			logging.error("ERROR initializing Controllers & MIDI-router: %s" % e)


	# ---------------------------------------------------------------------------
	# MIDI Router Init & Config
	# ---------------------------------------------------------------------------

	def init_midi(self):
		try:
			global lib_zyncoder
			#Set Global Tuning
			self.fine_tuning_freq = int(zynthian_gui_config.midi_fine_tuning)
			lib_zyncoder.set_midi_filter_tuning_freq(self.fine_tuning_freq)
			#Set MIDI Master Channel
			lib_zyncoder.set_midi_master_chan(zynthian_gui_config.master_midi_channel)
			#Setup MIDI filter rules
			if self.midi_filter_script:
				self.midi_filter_script.clean()
			self.midi_filter_script = zynthian_midi_filter.MidiFilterScript(zynthian_gui_config.midi_filter_rules)

		except Exception as e:
			logging.error("ERROR initializing MIDI : %s" % e)


	def init_midi_services(self):
		#Start / stop MIDI aux. services
		self.screens['admin'].default_rtpmidi()
		self.screens['admin'].default_qmidinet()
		self.screens['admin'].default_touchosc()
		self.screens['admin'].default_aubionotes()


	def reload_midi_config(self):
		zynconf.load_config()
		midi_profile_fpath=zynconf.get_midi_config_fpath()
		if midi_profile_fpath:
			zynconf.load_config(True,midi_profile_fpath)
			zynthian_gui_config.set_midi_config()
			self.init_midi()
			self.init_midi_services()
			self.zynautoconnect()

	# ---------------------------------------------------------------------------
	# OSC Management
	# ---------------------------------------------------------------------------

	def osc_init(self, port=1370, proto=liblo.UDP):
		try:
			self.osc_server=liblo.Server(port,proto)
			self.osc_server_port=self.osc_server.get_port()
			self.osc_server_url=liblo.Address('localhost',self.osc_server_port,proto).get_url()
			logging.info("ZYNTHIAN-UI OSC server running in port {}".format(self.osc_server_port))
			self.osc_server.add_method(None, None, self.osc_cb_all)
			#self.osc_server.start()
		#except liblo.AddressError as err:
		except Exception as err:
			logging.error("ZYNTHIAN-UI OSC Server can't be started: {}".format(err))


	def osc_end(self):
		if self.osc_server:
			try:
				#self.osc_server.stop()
				logging.info("ZYNTHIAN-UI OSC server stopped")
			except Exception as err:
				logging.error("Can't stop ZYNTHIAN-UI OSC server => %s" % err)


	def osc_receive(self):
		while self.osc_server.recv(0):
			pass


	#@liblo.make_method("RELOAD_MIDI_CONFIG", None)
	#@liblo.make_method(None, None)
	def osc_cb_all(self, path, args, types, src):
		logging.info("OSC MESSAGE '%s' from '%s'" % (path, src.url))

		parts = path.split("/", 2)
		if parts[0]=="" and parts[1].upper()=="CUIA":
			#Execute action
			self.callable_ui_action(parts[2].upper(), args)
			#Run autoconnect if needed
			self.zynautoconnect_do()
		else:
			logging.warning("Not supported OSC call '{}'".format(path))

		#for a, t in zip(args, types):
		#	logging.debug("argument of type '%s': %s" % (t, a))


	# ---------------------------------------------------------------------------
	# GUI Core Management
	# ---------------------------------------------------------------------------

	def start(self):
		# Create Core UI Screens
		self.screens['admin'] = zynthian_gui_admin()
		self.screens['info'] = zynthian_gui_info()
		self.screens['snapshot'] = zynthian_gui_snapshot()
		self.screens['layer'] = zynthian_gui_layer()
		self.screens['layer_options'] = zynthian_gui_layer_options()
		self.screens['engine'] = zynthian_gui_engine()
		self.screens['midi_chan'] = zynthian_gui_midi_chan()
		self.screens['midi_cc'] = zynthian_gui_midi_cc()
		self.screens['transpose'] = zynthian_gui_transpose()
		self.screens['audio_out'] = zynthian_gui_audio_out()
		self.screens['bank'] = zynthian_gui_bank()
		self.screens['preset'] = zynthian_gui_preset()
		self.screens['control'] = zynthian_gui_control()
		self.screens['control_xy'] = zynthian_gui_control_xy()
		self.screens['midi_profile'] = zynthian_gui_midi_profile()
		self.screens['zs3_learn'] = zynthian_gui_zs3_learn()
		self.screens['zs3_options'] = zynthian_gui_zs3_options()
		self.screens['confirm'] = zynthian_gui_confirm()
		self.screens['main'] = zynthian_gui_main()

		# Create UI Apps Screens
		self.screens['layer'].create_amixer_layer()
		self.screens['alsa_mixer'] = self.screens['control']
		self.screens['audio_recorder'] = zynthian_gui_audio_recorder()
		self.screens['midi_recorder'] = zynthian_gui_midi_recorder()
		self.screens['autoeq'] = zynthian_gui_autoeq()
		self.screens['stepseq'] = zynthian_gui_stepsequencer()

		# Init Auto-connector
		zynautoconnect.start()

		# Initialize jack Transport
		self.zyntransport = zynthian_engine_transport()

		# Initialize OSC
		self.osc_init()

		# Load an initial snapshot?
		snapshot_loaded=False
		if zynthian_gui_config.restore_last_state:
			# Try to load "last_state" snapshot ...
			last_state_snapshot_fpath=self.screens['snapshot'].last_state_snapshot_fpath
			if isfile(last_state_snapshot_fpath):
				snapshot_loaded=self.screens['layer'].load_snapshot(last_state_snapshot_fpath)

		if not snapshot_loaded:
			# Try to load "default" snapshot ...
			default_snapshot_fpath=self.screens['snapshot'].default_snapshot_fpath
			if isfile(default_snapshot_fpath):
				snapshot_loaded=self.screens['layer'].load_snapshot(default_snapshot_fpath)

		if not snapshot_loaded:
			# Init MIDI Subsystem => MIDI Profile
			self.init_midi()
			self.init_midi_services()
			self.zynautoconnect()
			# Show initial screen
			self.show_screen('main')

		# Start polling threads
		self.start_polling()
		self.start_loading_thread()
		self.start_zyncoder_thread()

		#Run autoconnect if needed
		self.zynautoconnect_do()


	def stop(self):
		logging.info("STOPPING ZYNTHIAN-UI ...")
		self.stop_polling()
		self.osc_end()
		zynautoconnect.stop()
		self.screens['layer'].reset()
		self.zyntransport.stop()


	def hide_screens(self, exclude=None):
		if not exclude:
			exclude = self.active_screen

		exclude_obj = self.screens[exclude]

		for screen_name, screen_obj in self.screens.items():
			if screen_obj!=exclude_obj:
				screen_obj.hide();


	def show_screen(self, screen=None):
		if screen is None:
			if self.active_screen:
				screen = self.active_screen
			else:
				screen = "main"

		if screen=="control":
			self.restore_curlayer()

		self.lock.acquire()
		self.hide_screens(exclude=screen)
		self.screens[screen].show()
		self.active_screen = screen
		self.modal_screen = None
		self.lock.release()


	def show_active_screen(self):
		self.show_screen()


	def show_modal(self, screen, mode=None):
		if screen=="alsa_mixer":
			if self.screens['layer'].amixer_layer:
				self._curlayer = self.curlayer
				self.set_curlayer(self.screens['layer'].amixer_layer)
			else:
				return

		elif screen=="snapshot":
			if mode is None:
				mode = "LOAD"
			self.screens['snapshot'].set_action(mode)
	
		self.modal_screen=screen
		self.screens[screen].show()
		self.hide_screens(exclude=screen)


	def close_modal(self):
		self.modal_screen=None
		self.show_screen()


	def toggle_modal(self, screen, mode=None):
		if self.modal_screen!=screen:
			self.show_modal(screen, mode)
		else:
			self.close_modal()


	def refresh_screen(self):
		screen = self.active_screen
		if screen=='preset' and len(self.curlayer.preset_list)<=1:
			screen='control'
		self.show_screen(screen)


	def get_current_screen(self):
		if self.modal_screen:
			return self.screens[self.modal_screen]
		else:
			return self.screens[self.active_screen]


	def show_confirm(self, text, callback=None, cb_params=None):
		self.modal_screen='confirm'
		self.screens['confirm'].show(text, callback, cb_params)
		self.hide_screens(exclude='confirm')


	def show_info(self, text, tms=None):
		self.modal_screen='info'
		self.screens['info'].show(text)
		self.hide_screens(exclude='info')
		if tms:
			zynthian_gui_config.top.after(tms, self.hide_info)


	def add_info(self, text, tags=None):
		self.screens['info'].add(text,tags)


	def hide_info_timer(self, tms=3000):
		zynthian_gui_config.top.after(tms, self.hide_info)


	def hide_info(self):
		self.screens['info'].hide()
		self.show_screen()


	def load_snapshot(self):
		self.show_modal("snapshot","LOAD")


	def save_snapshot(self):
		self.show_modal("snapshot","SAVE")


	def layer_control(self, layer=None):
		if layer is not None:
			self.set_curlayer(layer)
			self._curlayer = None

		if self.curlayer:
			# If there is a preset selection for the active layer ...
			if self.curlayer.get_preset_name():
				self.show_screen('control')
			else:
				self.show_screen('bank')
				# If there is only one bank, jump to preset selection
				if len(self.curlayer.bank_list)<=1:
					self.screens['bank'].select_action(0)


	def show_control(self):
		self.restore_curlayer()
		self.layer_control()


	def enter_midi_learn_mode(self):
		self.midi_learn_mode = True
		self.midi_learn_zctrl = None
		lib_zyncoder.set_midi_learning_mode(1)
		self.screens['control'].refresh_midi_bind()
		self.screens['control'].set_select_path()
		#self.show_modal('zs3_learn')


	def exit_midi_learn_mode(self):
		self.midi_learn_mode = False
		self.midi_learn_zctrl = None
		lib_zyncoder.set_midi_learning_mode(0)
		self.show_active_screen()


	def show_control_xy(self, xctrl, yctrl):
		self.modal_screen='control_xy'
		self.screens['control_xy'].set_controllers(xctrl, yctrl)
		self.screens['control_xy'].show()
		self.hide_screens(exclude='control_xy')
		self.active_screen='control'
		self.screens['control'].set_mode_control()
		logging.debug("SHOW CONTROL-XY => %s, %s" % (xctrl.symbol, yctrl.symbol))


	def set_curlayer(self, layer):
		if layer is not None:
			self.curlayer=layer
			self.screens['bank'].fill_list()
			self.screens['preset'].fill_list()
			self.screens['control'].fill_list()
			self.set_active_channel()
		else:
			self.curlayer = None


	def restore_curlayer(self):
		if self._curlayer:
			self.set_curlayer(self._curlayer)
			self._curlayer = None


	#If "MIDI Single Active Channel" mode is enabled, set MIDI Active Channel to layer's one
	def set_active_channel(self):
		curlayer_chan = -1
		active_chan = -1

		if self.curlayer:
			# Don't change nothing for MIXER
			if self.curlayer.engine.nickname=='MX':
				return
			curlayer_chan = self.curlayer.get_midi_chan()
			if curlayer_chan is None:
				curlayer_chan = -1
			elif zynthian_gui_config.midi_single_active_channel:
				active_chan = curlayer_chan 
				cur_active_chan = lib_zyncoder.get_midi_active_chan()
				if cur_active_chan==active_chan:
					return
				else:
					logging.debug("ACTIVE CHAN: {} => {}".format(cur_active_chan, active_chan))
					#if cur_active_chan>=0:
					#	self.all_notes_off_chan(cur_active_chan)

		lib_zyncoder.set_midi_active_chan(active_chan)
		self.zynswitches_midi_setup(curlayer_chan)


	def get_curlayer_wait(self):
		#Try until layer is ready
		for j in range(100):
			if self.curlayer:
				return self.curlayer
			else:
				sleep(0.1)


	def is_single_active_channel(self):
		return zynthian_gui_config.midi_single_active_channel

	# -------------------------------------------------------------------
	# Callable UI Actions
	# -------------------------------------------------------------------

	def callable_ui_action(self, cuia, params=None):
		if cuia == "POWER_OFF":
			self.screens['admin'].power_off_confirmed()

		elif cuia == "REBOOT":
			self.screens['admin'].reboot_confirmed()

		elif cuia == "RESTART_UI":
			self.screens['admin'].restart_gui()

		elif cuia == "RELOAD_MIDI_CONFIG":
			self.reload_midi_config()

		elif cuia == "RELOAD_KEY_BINDING":
			zynthian_gui_keybinding.getInstance().load()

		elif cuia == "ALL_NOTES_OFF":
			self.all_notes_off()
			sleep(0.1)
			self.raw_all_notes_off()

		elif cuia == "ALL_SOUNDS_OFF" or cuia == "ALL_OFF":
			self.all_notes_off()
			self.all_sounds_off()
			sleep(0.1)
			self.raw_all_notes_off()

		elif cuia == "START_AUDIO_RECORD":
			self.screens['audio_recorder'].start_recording()

		elif cuia == "STOP_AUDIO_RECORD":
			self.screens['audio_recorder'].stop_recording()

		elif cuia == "TOGGLE_AUDIO_RECORD":
			self.screens['audio_recorder'].toggle_recording()

		elif cuia == "START_AUDIO_PLAY":
			self.screens['audio_recorder'].start_playing()

		elif cuia == "STOP_AUDIO_PLAY":
			self.screens['audio_recorder'].stop_playing()

		elif cuia == "TOGGLE_AUDIO_PLAY":
			self.screens['audio_recorder'].toggle_playing()

		elif cuia == "START_MIDI_RECORD":
			self.screens['midi_recorder'].start_recording()

		elif cuia == "STOP_MIDI_RECORD":
			self.screens['midi_recorder'].stop_recording()

		elif cuia == "TOGGLE_MIDI_RECORD":
			self.screens['midi_recorder'].toggle_recording()

		elif cuia == "START_MIDI_PLAY":
			self.screens['midi_recorder'].start_playing()

		elif cuia == "STOP_MIDI_PLAY":
			self.screens['midi_recorder'].stop_playing()

		elif cuia == "TOGGLE_MIDI_PLAY":
			self.screens['midi_recorder'].toggle_playing()

		elif cuia == "SELECT":
			try:
				self.get_current_screen().select(params[0])
			except:
				pass

		elif cuia == "SELECT_UP":
			try:
				self.get_current_screen().select_up()
			except:
				pass

		elif cuia == "SELECT_DOWN":
			try:
				self.get_current_screen().select_down()
			except:
				pass

		elif cuia == "BACK_UP":
			try:
				self.get_current_screen().back_up()
			except:
				pass

		elif cuia == "BACK_DOWN":
			try:
				self.get_current_screen().back_down()
			except:
				pass

		elif cuia == "LAYER_UP":
			try:
				self.get_current_screen().layer_up()
			except:
				pass

		elif cuia == "LAYER_DOWN":
			try:
				self.get_current_screen().layer_down()
			except:
				pass

		elif cuia == "SNAPSHOT_UP":
			try:
				self.get_current_screen().snapshot_up()
			except:
				pass

		elif cuia == "SNAPSHOT_DOWN":
			try:
				self.get_current_screen().snapshot_down()
			except:
				pass

		elif cuia == "SWITCH_LAYER_SHORT":
			self.zynswitch_short(0)

		elif cuia == "SWITCH_LAYER_BOLD":
			self.zynswitch_bold(0)

		elif cuia == "SWITCH_LAYER_LONG":
			self.zynswitch_long(0)

		elif cuia == "SWITCH_BACK_SHORT":
			self.zynswitch_short(1)

		elif cuia == "SWITCH_BACK_BOLD":
			self.zynswitch_bold(1)

		elif cuia == "SWITCH_BACK_LONG":
			self.zynswitch_long(1)

		elif cuia == "SWITCH_SNAPSHOT_SHORT":
			self.zynswitch_short(2)

		elif cuia == "SWITCH_SNAPSHOT_BOLD":
			self.zynswitch_bold(2)

		elif cuia == "SWITCH_SNAPSHOT_LONG":
			self.zynswitch_long(2)

		elif cuia == "SWITCH_SELECT_SHORT":
			self.zynswitch_short(3)

		elif cuia == "SWITCH_SELECT_BOLD":
			self.zynswitch_bold(3)

		elif cuia == "SWITCH_SELECT_LONG":
			self.zynswitch_long(3)

		elif cuia == "SCREEN_ADMIN":
			self.show_screen("admin")

		elif cuia == "SCREEN_LAYER":
			self.show_screen("layer")

		elif cuia == "SCREEN_BANK":
			self.show_screen("bank")

		elif cuia == "SCREEN_PRESET":
			self.show_screen("preset")

		elif cuia == "SCREEN_PRESET":
			self.show_screen("preset")

		elif cuia == "MODAL_SNAPSHOT_LOAD":
			self.toggle_modal("snapshot", "LOAD")

		elif cuia == "MODAL_SNAPSHOT_SAVE":
			self.toggle_modal("snapshot", "SAVE")

		elif cuia == "MODAL_AUDIO_RECORDER":
			self.toggle_modal("audio_recorder")

		elif cuia == "MODAL_MIDI_RECORDER":
			self.toggle_modal("midi_recorder")

		elif cuia == "MODAL_ALSA_MIXER":
			self.toggle_modal("alsa_mixer")

		elif cuia == "MODAL_STEPSEQ":
			self.toggle_modal("stepseq")


	def custom_switch_ui_action(self, i, t):
		try:
			if t in zynthian_gui_config.custom_switch_ui_actions[i]:
				self.callable_ui_action(zynthian_gui_config.custom_switch_ui_actions[i][t])
		except Exception as e:
			logging.warning(e)


	# -------------------------------------------------------------------
	# Switches
	# -------------------------------------------------------------------


	# Init GPIO Switches
	def zynswitches_init(self):
		if lib_zyncoder:
			ts=datetime.now()
			logging.info("SWITCHES INIT...")
			for i,pin in enumerate(zynthian_gui_config.zynswitch_pin):
				self.dtsw.append(ts)
				lib_zyncoder.setup_zynswitch(i,pin)
				logging.info("SETUP ZYNSWITCH {} => wpGPIO {}".format(i, pin))


	def zynswitches_midi_setup(self, midi_chan=None):
		logging.info("MIDI SWITCHES SETUP...")

		for i in range(0, zynthian_gui_config.n_custom_switches):
			swi = 4 + i
			event = zynthian_gui_config.custom_switch_midi_events[i]
			if event is not None:
				if event['chan'] is not None:
					midi_chan = event['chan']
				if midi_chan is not None:
					lib_zyncoder.setup_zynswitch_midi(swi, event['type'], midi_chan, event['num'])
					logging.info("MIDI ZYNSWITCH {}: {} CH#{}, {}".format(swi, event['type'], midi_chan, event['num']))
				else:
					lib_zyncoder.setup_zynswitch_midi(swi, 0, 0, 0)
					logging.info("MIDI ZYNSWITCH {}: DISABLED!".format(swi))


	def zynswitches(self):
		if lib_zyncoder:
			for i in range(len(zynthian_gui_config.zynswitch_pin)):
				dtus=lib_zyncoder.get_zynswitch_dtus(i, zynthian_gui_config.zynswitch_long_us)
				if dtus>zynthian_gui_config.zynswitch_long_us:
					self.zynswitch_long(i)
					return
				if dtus>zynthian_gui_config.zynswitch_bold_us:
					# Double switches must be bold!!! => by now ...
					if self.zynswitch_double(i):
						return
					self.zynswitch_bold(i)
					return
				if dtus>0:
					#print("Switch "+str(i)+" dtus="+str(dtus))
					self.zynswitch_short(i)


	def zynswitch_long(self,i):
		logging.info('Looooooooong Switch '+str(i))
		self.start_loading()

		# Standard 4 ZynSwitches
		if i==0:
			self.show_modal("alsa_mixer")

		elif i==1:
			self.callable_ui_action("ALL_OFF")

		elif i==2:
			self.toggle_modal("stepseq")

		elif i==3:
			self.screens['admin'].power_off()

		# Custom ZynSwitches
		elif i==4:
			self.custom_switch_ui_action(0, "L")

		elif i==5:
			self.custom_switch_ui_action(1, "L")

		elif i==6:
			self.custom_switch_ui_action(2, "L")

		elif i==7:
			self.custom_switch_ui_action(3, "L")

		self.stop_loading()


	def zynswitch_bold(self,i):
		logging.info('Bold Switch '+str(i))
		self.start_loading()

		if self.modal_screen in ['stepseq']:
			self.stop_loading()
			if self.screens[self.modal_screen].switch(i, 'B'):
				return

		# Standard 4 ZynSwitches
		if i==0:
			if self.active_screen=='layer':
				self.screens['layer'].toggle_show_all_layers()
				self.show_screen('layer')

			else:
				if self.active_screen=='preset':
					self.screens['preset'].restore_preset()
				self.show_screen('layer')

		elif i==1:
			if self.modal_screen:
				logging.debug("CLOSE MODAL => " + self.modal_screen)
				self.show_screen('main')

			elif self.active_screen=='preset':
				self.screens['preset'].restore_preset()
				self.show_screen('control')

			elif self.active_screen in ['main', 'admin'] and len(self.screens['layer'].layers)>0:
				self.show_control()

			else:
				self.show_screen('main')

		elif i==2:
			self.load_snapshot()

		elif i==3:
			if self.modal_screen:
				self.screens[self.modal_screen].switch_select('B')
			else:
				self.screens[self.active_screen].switch_select('B')

		# Custom ZynSwitches
		elif i==4:
			self.custom_switch_ui_action(0, "B")

		elif i==5:
			self.custom_switch_ui_action(1, "B")

		elif i==6:
			self.custom_switch_ui_action(2, "B")

		elif i==7:
			self.custom_switch_ui_action(3, "B")

		self.stop_loading()


	def zynswitch_short(self,i):
		logging.info('Short Switch '+str(i))

<<<<<<< HEAD
		if self.modal_screen in ['stepseq']:
			self.stop_loading()
=======
		if self.modal_screen=='stepseq':
>>>>>>> 8fe4126b
			if self.screens[self.modal_screen].switch(i, 'S'):
				return

		self.start_loading()

		# Standard 4 ZynSwitches
		if i==0:
			if self.active_screen=='control' or self.modal_screen=='alsa_mixer':
				if self.screens['layer'].get_num_root_layers()>1:
					logging.info("Next layer")
					self.screens['layer'].next(True)
				else:
					self.show_screen('layer')

			elif self.active_screen=='layer':
				if self.screens['layer'].get_num_root_layers()>1:
					logging.info("Next layer")
					self.screens['layer'].next(False)

			else:
				if self.active_screen=='preset':
					self.screens['preset'].restore_preset()
				self.show_screen('layer')

		elif i==1:
			screen_back = None
			# If modal screen ...
			if self.modal_screen:
				logging.debug("CLOSE MODAL => " + self.modal_screen)

				# Try to call modal back_action method:
				try:
					screen_back = self.screens[self.modal_screen].back_action()
				except:
					pass

				# Back to active screen by default ...
				if screen_back is None:
					screen_back = self.active_screen

			else:
				try:
					screen_back = self.screens[self.active_screen].back_action()
				except:
					pass

				# Back to screen-1 by default ...
				if screen_back is None:
					j = self.screens_sequence.index(self.active_screen)-1
					if j<0: 
						if len(self.screens['layer'].layers)>0:
							j = len(self.screens_sequence)-1
						else:
							j=0
					screen_back=self.screens_sequence[j]

			# If there is only one preset, go back to bank selection
			if screen_back=='preset' and len(self.curlayer.preset_list)<=1:
				screen_back='bank'

			# If there is only one bank, go back to layer selection
			if screen_back=='bank' and len(self.curlayer.bank_list)<=1:
				screen_back='layer'

			if screen_back:
				logging.debug("BACK TO SCREEN => {}".format(screen_back))
				self.show_screen(screen_back)

		elif i==2:
			if self.modal_screen=='snapshot':
				self.screens['snapshot'].next()

			elif self.modal_screen=='audio_recorder':
				self.show_modal('midi_recorder')

			elif self.modal_screen=='midi_recorder':
				self.show_modal('audio_recorder')

			elif (self.active_screen=='control' or self.modal_screen=='alsa_mixer') and self.screens['control'].mode=='control':
				if self.midi_learn_mode or self.midi_learn_zctrl:
					if self.modal_screen=='zs3_learn':
						self.show_screen('control')
					elif zynthian_gui_config.midi_prog_change_zs3:
						self.show_modal('zs3_learn')
				else:
					self.enter_midi_learn_mode()

			elif self.active_screen=='bank':
				self.screens['preset'].enable_only_favs()
				self.show_screen('preset')

			elif self.active_screen=='preset':
				self.screens['preset'].toggle_only_favs()

			elif len(self.screens['layer'].layers)>0:
				self.enter_midi_learn_mode()
				self.show_modal("zs3_learn")

			else:
				self.load_snapshot()

		elif i==3:
			if self.modal_screen:
				self.screens[self.modal_screen].switch_select('S')
			else:
				self.screens[self.active_screen].switch_select('S')

		# Custom ZynSwitches
		elif i==4:
			self.custom_switch_ui_action(0, "S")

		elif i==5:
			self.custom_switch_ui_action(1, "S")

		elif i==6:
			self.custom_switch_ui_action(2, "S")

		elif i==7:
			self.custom_switch_ui_action(3, "S")

		self.stop_loading()


	def zynswitch_double(self,i):
		self.dtsw[i]=datetime.now()
		for j in range(4):
			if j==i: continue
			if abs((self.dtsw[i]-self.dtsw[j]).total_seconds())<0.3:
				self.start_loading()
				dswstr=str(i)+'+'+str(j)
				logging.info('Double Switch '+dswstr)
				#self.show_control_xy(i,j)
				self.show_screen('control')
				self.screens['control'].set_xyselect_mode(i,j)
				self.stop_loading()
				return True


	def zynswitch_X(self,i):
		logging.info('X Switch %d' % i)
		if self.active_screen=='control' and self.screens['control'].mode=='control':
			self.screens['control'].midi_learn(i)


	def zynswitch_Y(self,i):
		logging.info('Y Switch %d' % i)
		if self.active_screen=='control' and self.screens['control'].mode=='control':
			self.screens['control'].midi_unlearn(i)


	#------------------------------------------------------------------
	# Switch Defered Event
	#------------------------------------------------------------------


	def zynswitch_defered(self, t, i):
		self.zynswitch_defered_event=(t,i)


	def zynswitch_defered_exec(self):
		if self.zynswitch_defered_event is not None:
			#Copy event and clean variable
			event=copy.deepcopy(self.zynswitch_defered_event)
			self.zynswitch_defered_event=None
			#Process event
			if event[0]=='S':
				self.zynswitch_short(event[1])
			elif event[0]=='B':
				self.zynswitch_bold(event[1])
			elif event[0]=='L':
				self.zynswitch_long(event[1])
			elif event[0]=='X':
				self.zynswitch_X(event[1])
			elif event[0]=='Y':
				self.zynswitch_Y(event[1])


	#------------------------------------------------------------------
	# Threads
	#------------------------------------------------------------------


	def start_zyncoder_thread(self):
		if lib_zyncoder:
			self.zyncoder_thread=Thread(target=self.zyncoder_thread_task, args=())
			self.zyncoder_thread.daemon = True # thread dies with the program
			self.zyncoder_thread.start()


	def zyncoder_thread_task(self):
		while not self.exit_flag:
			self.zyncoder_read()
			self.zynmidi_read()
			self.osc_receive()
			sleep(0.04)
			if self.zynread_wait_flag:
				sleep(0.3)
				self.zynread_wait_flag=False


	def zyncoder_read(self):
		if not self.loading: #TODO Es necesario???
			try:
				#Read Zyncoders
				self.lock.acquire()
				if self.modal_screen:
					self.screens[self.modal_screen].zyncoder_read()
				else:
					self.screens[self.active_screen].zyncoder_read()
				self.lock.release()
				
				#Zynswitches
				self.zynswitch_defered_exec()
				self.zynswitches()

			except Exception as err:
				self.reset_loading()
				logging.exception(err)

			#Run autoconnect if needed
			self.zynautoconnect_do()


	def zynmidi_read(self):
		try:
			while lib_zyncoder:
				ev=lib_zyncoder.read_zynmidi()
				if ev==0: break

				self.status_info['midi'] = True
				evtype = (ev & 0xF00000) >> 20
				chan = (ev & 0x0F0000) >> 16

				if evtype==0xF and chan==0x8:
					self.status_info['midi_clock'] = True
				else:
					self.status_info['midi'] = True

				#logging.info("MIDI_UI MESSAGE: {}".format(hex(ev)))
				#logging.info("MIDI_UI MESSAGE DETAILS: {}, {}".format(chan,evtype))

				# System Messages
				if zynthian_gui_config.midi_sys_enabled and evtype==0xF:
					# Song Position Pointer...
					if chan==0x1:
						timecode = (ev & 0xFF) >> 8;
					elif chan==0x2:
						pos = ev & 0xFFFF;
					# Song Select...
					elif chan==0x3:
						song_number = (ev & 0xFF) >> 8;
					# Timeclock
					elif chan==0x8:
						pass
					# MIDI tick
					elif chan==0x9:
						pass
					# Start
					elif chan==0xA:
						pass
					# Continue
					elif chan==0xB:
						pass
					# Stop
					elif chan==0xC:
						pass
					# Active Sensing
					elif chan==0xE:
						pass
					# Reset
					elif chan==0xF:
						pass

				# Master MIDI Channel ...
				elif chan==zynthian_gui_config.master_midi_channel:
					logging.info("MASTER MIDI MESSAGE: %s" % hex(ev))
					self.start_loading()
					# Webconf configured messages for Snapshot Control ...
					if ev==zynthian_gui_config.master_midi_program_change_up:
						logging.debug("PROGRAM CHANGE UP!")
						self.screens['snapshot'].midi_program_change_up()
					elif ev==zynthian_gui_config.master_midi_program_change_down:
						logging.debug("PROGRAM CHANGE DOWN!")
						self.screens['snapshot'].midi_program_change_down()
					elif ev==zynthian_gui_config.master_midi_bank_change_up:
						logging.debug("BANK CHANGE UP!")
						self.screens['snapshot'].midi_bank_change_up()
					elif ev==zynthian_gui_config.master_midi_bank_change_down:
						logging.debug("BANK CHANGE DOWN!")
						self.screens['snapshot'].midi_bank_change_down()
					# Program Change => Snapshot Load
					elif evtype==0xC:
						pgm = ((ev & 0x7F00)>>8)
						logging.debug("PROGRAM CHANGE %d" % pgm)
						self.screens['snapshot'].midi_program_change(pgm)
					# Control Change ...
					elif evtype==0xB:
						ccnum=(ev & 0x7F00)>>8
						if ccnum==zynthian_gui_config.master_midi_bank_change_ccnum:
							bnk = (ev & 0x7F)
							logging.debug("BANK CHANGE %d" % bnk)
							self.screens['snapshot'].midi_bank_change(bnk)
						elif ccnum==120:
							self.all_sounds_off()
						elif ccnum==123:
							self.all_notes_off()
					# Note-on => CUIA
					elif evtype==0x9:
						note = str((ev & 0x7F00)>>8)
						vel = (ev & 0x007F)
						if vel != 0 and note in self.note2cuia:
							self.callable_ui_action(self.note2cuia[note], [vel])

					#Run autoconnect (if needed) and stop logo animation
					self.zynautoconnect_do()
					self.stop_loading()

				# Program Change ...
				elif evtype==0xC:
					pgm = (ev & 0x7F00)>>8
					logging.info("MIDI PROGRAM CHANGE: CH{} => {}".format(chan,pgm))
	
					# SubSnapShot (ZS3) MIDI learn ...
					if self.midi_learn_mode and self.modal_screen=='zs3_learn':
						logging.info("ZS3 Saved: CH{} => {}".format(chan,pgm))
						self.screens['layer'].save_midi_chan_zs3(chan, pgm)
						self.exit_midi_learn_mode()

					# Set Preset or ZS3 (sub-snapshot), depending of config option
					else:
						if zynthian_gui_config.midi_prog_change_zs3:
							self.screens['layer'].set_midi_chan_zs3(chan, pgm)
						else:
							self.screens['layer'].set_midi_chan_preset(chan, pgm)

						#if not self.modal_screen and self.curlayer and chan==self.curlayer.get_midi_chan():
						#	self.show_screen('control')

				# Note-On ...
				elif evtype==0x9:
					#Preload preset (note-on)
					if zynthian_gui_config.preset_preload_noteon and self.active_screen=='preset' and chan==self.curlayer.get_midi_chan():
						self.start_loading()
						self.screens['preset'].preselect_action()
						self.stop_loading()

				# Control Change ...
				elif evtype==0xB:
					ccnum=(ev & 0x7F00)>>8
					ccval=(ev & 0x007F)
					#logging.debug("MIDI CONTROL CHANGE: CH{}, CC{} => {}".format(chan,ccnum,ccval))
					# If MIDI learn pending ...
					if self.midi_learn_zctrl:
						self.midi_learn_zctrl.cb_midi_learn(chan, ccnum)
					# Try layer's zctrls
					else:
						self.screens['layer'].midi_control_change(chan,ccnum,ccval)

		except Exception as err:
			self.reset_loading()
			logging.exception(err)


	def start_loading_thread(self):
		self.loading_thread=Thread(target=self.loading_refresh, args=())
		self.loading_thread.daemon = True # thread dies with the program
		self.loading_thread.start()


	def start_loading(self):
		self.loading=self.loading+1
		if self.loading<1: self.loading=1
		#logging.debug("START LOADING %d" % self.loading)


	def stop_loading(self):
		self.loading=self.loading-1
		if self.loading<0: self.loading=0
		#logging.debug("STOP LOADING %d" % self.loading)


	def reset_loading(self):
		self.loading=0


	def loading_refresh(self):
		while not self.exit_flag:
			try:
				if self.modal_screen:
					self.screens[self.modal_screen].refresh_loading()
				else:
					self.screens[self.active_screen].refresh_loading()
			except Exception as err:
				logging.error("zynthian_gui.loading_refresh() => %s" % err)
			sleep(0.1)


	def wait_threads_end(self, n=20):
		logging.debug("Awaiting threads to end ...")

		while (self.loading_thread.is_alive() or self.zyncoder_thread.is_alive() or zynautoconnect.is_running()) and n>0:
			sleep(0.1)
			n -= 1

		if n<=0:
			logging.error("Reached maximum count while awaiting threads to end!")
			return False
		else:
			logging.debug("Remaining {} active threads...".format(threading.active_count()))
			sleep(0.5)
			return True


	def exit(self, code=0):
		self.exit_flag=True
		self.exit_code=code


	#------------------------------------------------------------------
	# Polling
	#------------------------------------------------------------------


	def start_polling(self):
		self.polling=True
		self.zyngine_refresh()
		self.refresh_status()


	def stop_polling(self):
		self.polling=False


	def after(self, msec, func):
		zynthian_gui_config.top.after(msec, func)


	def zyngine_refresh(self):
		try:
			# Capture exit event and finish
			if self.exit_flag:
				self.stop()
				self.wait_threads_end()
				logging.info("EXITING ZYNTHIAN-UI ...")
				zynthian_gui_config.top.quit()
				return
			# Refresh Current Layer
			elif self.curlayer and not self.loading:
				self.curlayer.refresh()

		except Exception as e:
			self.reset_loading()
			logging.exception(e)

		# Poll
		if self.polling:
			zynthian_gui_config.top.after(160, self.zyngine_refresh)


	def refresh_status(self):
		if self.exit_flag:
			return

		try:
			if zynthian_gui_config.show_cpu_status:
				# Get CPU Load
				#self.status_info['cpu_load'] = max(psutil.cpu_percent(None, True))
				self.status_info['cpu_load'] = zynautoconnect.get_jack_cpu_load()
			else:
				# Get audio peak level
				self.status_info['peakA'] = lib_jackpeak.getPeak(0)
				self.status_info['peakB'] = lib_jackpeak.getPeak(1)
				self.status_info['holdA'] = lib_jackpeak.getHold(0)
				self.status_info['holdB'] = lib_jackpeak.getHold(1)

			# Get Status Flags (once each 5 refreshes)
			if self.status_counter>5:
				self.status_counter = 0

				self.status_info['undervoltage'] = False
				self.status_info['overtemp'] = False
				try:
					# Get ARM flags
					res = check_output(("vcgencmd", "get_throttled")).decode('utf-8','ignore')
					thr = int(res[12:],16)
					if thr & 0x1:
						self.status_info['undervoltage'] = True
					elif thr & (0x4 | 0x2):
						self.status_info['overtemp'] = True

				except Exception as e:
					logging.error(e)

				try:
					# Get Recorder Status
					self.status_info['audio_recorder'] = self.screens['audio_recorder'].get_status()
					self.status_info['midi_recorder'] = self.screens['midi_recorder'].get_status()

				except Exception as e:
					logging.error(e)

			else:
				self.status_counter += 1

			# Refresh On-Screen Status
			try:
				if self.modal_screen:
					self.screens[self.modal_screen].refresh_status(self.status_info)
				elif self.active_screen:
					self.screens[self.active_screen].refresh_status(self.status_info)
			except AttributeError:
				pass

			# Clean some status_info
			self.status_info['xrun'] = False
			self.status_info['midi'] = False
			self.status_info['midi_clock'] = False

		except Exception as e:
			logging.exception(e)

		# Poll
		if self.polling:
			zynthian_gui_config.top.after(200, self.refresh_status)


	#------------------------------------------------------------------
	# Engine OSC callbacks => No concurrency!! 
	#------------------------------------------------------------------


	def cb_osc_bank_view(self, path, args):
		pass


	def cb_osc_ctrl(self, path, args):
		#print ("OSC CTRL: " + path + " => "+str(args[0]))
		if path in self.screens['control'].zgui_controllers_map.keys():
			self.screens['control'].zgui_controllers_map[path].set_init_value(args[0])


	#------------------------------------------------------------------
	# All Notes/Sounds Off => PANIC!
	#------------------------------------------------------------------


	def all_sounds_off(self):
		logging.info("All Sounds Off!")
		for chan in range(16):
			lib_zyncoder.zynmidi_send_ccontrol_change(chan, 120, 0)


	def all_notes_off(self):
		logging.info("All Notes Off!")
		for chan in range(16):
			lib_zyncoder.zynmidi_send_ccontrol_change(chan, 123, 0)


	def raw_all_notes_off(self):
		logging.info("Raw All Notes Off!")
		lib_zyncoder.zynmidi_send_all_notes_off()


	def all_sounds_off_chan(self, chan):
		logging.info("All Sounds Off for channel {}!".format(chan))
		lib_zyncoder.zynmidi_send_ccontrol_change(chan, 120, 0)


	def all_notes_off_chan(self, chan):
		logging.info("All Notes Off for channel {}!".format(chan))
		lib_zyncoder.zynmidi_send_ccontrol_change(chan, 123, 0)


	def raw_all_notes_off_chan(self, chan):
		logging.info("Raw All Notes Off for channel {}!".format(chan))
		lib_zyncoder.zynmidi_send_all_notes_off_chan(chan)

		
	#------------------------------------------------------------------
	# MIDI learning
	#------------------------------------------------------------------


	def init_midi_learn(self, zctrl):
		self.midi_learn_zctrl = zctrl
		lib_zyncoder.set_midi_learning_mode(1)
		self.screens['control'].refresh_midi_bind()
		self.screens['control'].set_select_path()


	def end_midi_learn(self):
		self.midi_learn_zctrl = None
		lib_zyncoder.set_midi_learning_mode(0)
		self.screens['control'].refresh_midi_bind()
		self.screens['control'].set_select_path()


	def refresh_midi_learn(self):
		self.screens['control'].refresh_midi_bind()
		self.screens['control'].set_select_path()


	#------------------------------------------------------------------
	# Autoconnect
	#------------------------------------------------------------------


	def zynautoconnect(self, force=False):
		if force:
			zynautoconnect.midi_autoconnect(True)
			zynautoconnect.audio_autoconnect(True)
		else:
			self.zynautoconnect_midi_flag = True
			self.zynautoconnect_audio_flag = True


	def zynautoconnect_midi(self, force=False):
		if force:
			zynautoconnect.midi_autoconnect(True)
		else:
			self.zynautoconnect_midi_flag = True


	def zynautoconnect_audio(self, force=False):
		if force:
			zynautoconnect.audio_autoconnect(True)
		else:
			self.zynautoconnect_audio_flag = True


	def zynautoconnect_do(self):
		if self.zynautoconnect_midi_flag:
			self.zynautoconnect_midi_flag = False
			zynautoconnect.midi_autoconnect(True)

		if self.zynautoconnect_audio_flag:
			self.zynautoconnect_audio_flag = False
			zynautoconnect.audio_autoconnect(True)


	def zynautoconnect_acquire_lock(self):
		#Get Mutex Lock
		zynautoconnect.acquire_lock()


	def zynautoconnect_release_lock(self):
		#Release Mutex Lock
		zynautoconnect.release_lock()


#------------------------------------------------------------------------------
# GUI & Synth Engine initialization
#------------------------------------------------------------------------------

logging.info("STARTING ZYNTHIAN-UI ...")
zynthian_gui_config.zyngui=zyngui=zynthian_gui()
zyngui.start()


#------------------------------------------------------------------------------
# Reparent Top Window using GTK XEmbed protocol features
#------------------------------------------------------------------------------


def flushflush():
	for i in range(1000):
		print("FLUSHFLUSHFLUSHFLUSHFLUSHFLUSHFLUSH")
	zynthian_gui_config.top.after(200, flushflush)


if zynthian_gui_config.wiring_layout=="EMULATOR":
	top_xid=zynthian_gui_config.top.winfo_id()
	print("Zynthian GUI XID: "+str(top_xid))
	if len(sys.argv)>1:
		parent_xid=int(sys.argv[1])
		print("Parent XID: "+str(parent_xid))
		zynthian_gui_config.top.geometry('-10000-10000')
		zynthian_gui_config.top.overrideredirect(True)
		zynthian_gui_config.top.wm_withdraw()
		flushflush()
		zynthian_gui_config.top.after(1000, zynthian_gui_config.top.wm_deiconify)


#------------------------------------------------------------------------------
# Catch SIGTERM
#------------------------------------------------------------------------------


def exit_handler(signo, stack_frame):
	logging.info("Catch Exit Signal ({}) ...".format(signo))
	if signo==signal.SIGHUP:
		exit_code = 0
	elif signo==signal.SIGINT:
		exit_code = 100
	elif signo==signal.SIGQUIT:
		exit_code = 102
	elif signo==signal.SIGTERM:
		exit_code = 101

	zyngui.exit(exit_code)


signal.signal(signal.SIGHUP, exit_handler)
signal.signal(signal.SIGINT, exit_handler)
signal.signal(signal.SIGQUIT, exit_handler)
signal.signal(signal.SIGTERM, exit_handler)


def delete_window():
	exit_code = 101
	zyngui.exit(exit_code)


zynthian_gui_config.top.protocol("WM_DELETE_WINDOW", delete_window)

#------------------------------------------------------------------------------
# TKinter Main Loop
#------------------------------------------------------------------------------

#import cProfile
#cProfile.run('zynthian_gui_config.top.mainloop()')

zynthian_gui_config.top.mainloop()

logging.info("Exit with code {} ...\n\n".format(zyngui.exit_code))
exit(zyngui.exit_code)

#------------------------------------------------------------------------------<|MERGE_RESOLUTION|>--- conflicted
+++ resolved
@@ -933,12 +933,7 @@
 	def zynswitch_short(self,i):
 		logging.info('Short Switch '+str(i))
 
-<<<<<<< HEAD
 		if self.modal_screen in ['stepseq']:
-			self.stop_loading()
-=======
-		if self.modal_screen=='stepseq':
->>>>>>> 8fe4126b
 			if self.screens[self.modal_screen].switch(i, 'S'):
 				return
 
