--- conflicted
+++ resolved
@@ -486,7 +486,9 @@
 # ------------------------------------------------------------------------------
 
 if "zynthian_gui.py" in sys.argv[0]:
-<<<<<<< HEAD
+    import tkinter
+    from PIL import Image, ImageTk
+
     try:
         # ------------------------------------------------------------------------------
         # Create & Configure Top Level window
@@ -567,91 +569,6 @@
         logging.error("Failed to configure geometry => {}".format(e))
 
 # ------------------------------------------------------------------------------
-=======
-	import tkinter
-	from PIL import Image, ImageTk
-
-	try:
-		#------------------------------------------------------------------------------
-		# Create & Configure Top Level window 
-		#------------------------------------------------------------------------------
-
-		top = tkinter.Tk()
-
-		# Screen Size => Autodetect if None
-		if os.environ.get('DISPLAY_WIDTH'):
-			display_width=int(os.environ.get('DISPLAY_WIDTH'))
-		else:
-			try:
-				display_width = top.winfo_screenwidth()
-			except:
-				logging.warning("Can't get screen width. Using default 320!")
-				display_width=320
-
-		if os.environ.get('DISPLAY_HEIGHT'):
-			display_height=int(os.environ.get('DISPLAY_HEIGHT'))
-		else:
-			try:
-				display_height = top.winfo_screenheight()
-			except:
-				logging.warning("Can't get screen height. Using default 240!")
-				display_height=240
-
-		ctrl_width = display_width//4
-		button_width = display_width//4
-		topbar_height = display_height//10
-		buttonbar_height = enable_onscreen_buttons and display_height//7 or 0
-		body_height = display_height-topbar_height-buttonbar_height
-		ctrl_height = body_height//2
-
-		# Adjust font size, if not defined
-		if not font_size:
-			font_size = int(display_width/32)
-
-		# Adjust Root Window Geometry
-		top.geometry(str(display_width)+'x'+str(display_height))
-		top.maxsize(display_width,display_height)
-		top.minsize(display_width,display_height)
-
-		# Disable cursor for real Zynthian Boxes
-		if wiring_layout!="EMULATOR" and wiring_layout!="DUMMIES" and not force_enable_cursor:
-			top.config(cursor="none")
-		else:
-			top.config(cursor="cross")
-
-		#------------------------------------------------------------------------------
-		# Global Variables
-		#------------------------------------------------------------------------------
-
-		# Fonts
-		font_listbox = (font_family,int(1.0*font_size))
-		font_topbar = (font_family,int(1.1*font_size))
-		font_buttonbar = (font_family,int(0.8*font_size))
-
-		# Loading Logo Animation
-		loading_imgs=[]
-		pil_frame = Image.open("./img/zynthian_gui_loading.gif")
-		fw, fh = pil_frame.size
-		fw2=ctrl_width-8
-		fh2=int(fh*fw2/fw)
-		nframes = 0
-		while pil_frame:
-			pil_frame2 = pil_frame.resize((fw2, fh2), Image.ANTIALIAS)
-			# convert PIL image object to Tkinter PhotoImage object
-			loading_imgs.append(ImageTk.PhotoImage(pil_frame2))
-			nframes += 1
-			try:
-				pil_frame.seek(nframes)
-			except EOFError:
-				break
-		#for i in range(13):
-		#	loading_imgs.append(tkinter.PhotoImage(file="./img/zynthian_gui_loading.gif", format="gif -index "+str(i)))
-
-	except Exception as e:
-		logging.error("Failed to configure geometry => {}".format(e))
-
-#------------------------------------------------------------------------------
->>>>>>> 141b5f7b
 # Zynthian GUI variable
 # ------------------------------------------------------------------------------
 
